--- conflicted
+++ resolved
@@ -62,11 +62,8 @@
         sample_rate (int): Rate of sampled audio if audio data was passed in, or rate
             to resample audio data loaded from disk at, defaults to None. If loading audio
             from a file, will automatically resample to 44100 if no sample rate provided.
-<<<<<<< HEAD
-=======
         kwargs: keyword args to pass into `librosa load function <https://librosa.github.io/librosa/generated/librosa.core.load.html>`_.
 
->>>>>>> 25dd15d4
     """
 
     def __init__(self, input=None, sample_rate=None, **kwargs):
@@ -176,10 +173,7 @@
         """
 
         self.audio = audio
-<<<<<<< HEAD
-=======
         self.channels = len(self.audio.shape)
->>>>>>> 25dd15d4
         self.sample_rate = sample_rate
 
 
@@ -261,11 +255,7 @@
 
 
     @staticmethod
-<<<<<<< HEAD
-    def load_folder(path, sort=True, sample_rate=44100):
-=======
     def load_folder(path, sort=True, sample_rate=44100, **kwargs):
->>>>>>> 25dd15d4
         """
         Try to load a folder of audio samples
 
@@ -273,10 +263,7 @@
             path (str): Path to directory of audio files
             sort (bool): Apply natural sort to file names. Default True
             sample_rate (int): Sample rate to load audio files at. Defualts to 44100
-<<<<<<< HEAD
-=======
             kwargs: keyword args to pass into `librosa load function <https://librosa.github.io/librosa/generated/librosa.core.load.html>`_.
->>>>>>> 25dd15d4
 
         Returns:
             list: List of ``AudioBuffer`` objects
